--- conflicted
+++ resolved
@@ -528,29 +528,11 @@
         allModules: Map[(String, String), Vector[OrganizationArtifactReport]]): List[OrganizationArtifactReport] =
         cs match {
           case Nil => Nil
-<<<<<<< HEAD
-          case (k, Vector()) :: rest => resolveConflicts(rest)
-          case (k, Vector(oa)) :: rest if (oa.modules.isEmpty) => resolveConflicts(rest)
-          case (k, Vector(oa)) :: rest if (oa.modules.size == 1 && !oa.modules.head.evicted) =>
-            log.debug(s":: no conflict $rootModuleConf: ${oa.organization}:${oa.name}")
-            oa :: resolveConflicts(rest)
-          case ((organization, name), oas) :: rest =>
-            (mergeModuleReports(rootModuleConf, oas flatMap { _.modules }, os, log) match {
-              case (survivor, newlyEvicted) =>
-                val evicted = (survivor ++ newlyEvicted) filter { m => m.evicted }
-                val notEvicted = (survivor ++ newlyEvicted) filter { m => !m.evicted }
-                log.debug("::: adds " + (notEvicted map { _.module }).mkString(", "))
-                log.debug("::: evicted " + (evicted map { _.module }).mkString(", "))
-                val x = new OrganizationArtifactReport(organization, name, survivor ++ newlyEvicted)
-                val next = transitivelyEvict(rootModuleConf, rest, evicted, log)
-                x :: resolveConflicts(next)
-            })
-=======
           case (organization, name) :: rest =>
             val reports = allModules((organization, name))
             reports match {
-              case Vector()                             => resolveConflicts(rest, allModules)
-              case Vector(oa) if (oa.modules.size == 0) => resolveConflicts(rest, allModules)
+              case Vector()                           => resolveConflicts(rest, allModules)
+              case Vector(oa) if (oa.modules.isEmpty) => resolveConflicts(rest, allModules)
               case Vector(oa) if (oa.modules.size == 1 && !oa.modules.head.evicted) =>
                 log.debug(s":: no conflict $rootModuleConf: ${oa.organization}:${oa.name}")
                 oa :: resolveConflicts(rest, allModules)
@@ -566,7 +548,6 @@
                     x :: resolveConflicts(rest, nextModules)
                 })
             }
->>>>>>> 946ee170
         }
       val guard0 = (orgNamePairs.size * orgNamePairs.size) + 1
       val sorted: Vector[(String, String)] = sortModules(orgNamePairs, Vector(), Vector(), 0, guard0)
